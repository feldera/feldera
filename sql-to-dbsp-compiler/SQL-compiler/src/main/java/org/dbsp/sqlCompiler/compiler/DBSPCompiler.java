/*
 * Copyright 2022 VMware, Inc.
 * SPDX-License-Identifier: MIT
 *
 * Permission is hereby granted, free of charge, to any person obtaining a copy
 * of this software and associated documentation files (the "Software"), to deal
 * in the Software without restriction, including without limitation the rights
 * to use, copy, modify, merge, publish, distribute, sublicense, and/or sell
 * copies of the Software, and to permit persons to whom the Software is
 * furnished to do so, subject to the following conditions:
 *
 * The above copyright notice and this permission notice shall be included in all
 * copies or substantial portions of the Software.
 *
 * THE SOFTWARE IS PROVIDED "AS IS", WITHOUT WARRANTY OF ANY KIND, EXPRESS OR
 * IMPLIED, INCLUDING BUT NOT LIMITED TO THE WARRANTIES OF MERCHANTABILITY,
 * FITNESS FOR A PARTICULAR PURPOSE AND NONINFRINGEMENT. IN NO EVENT SHALL THE
 * AUTHORS OR COPYRIGHT HOLDERS BE LIABLE FOR ANY CLAIM, DAMAGES OR OTHER
 * LIABILITY, WHETHER IN AN ACTION OF CONTRACT, TORT OR OTHERWISE, ARISING FROM,
 * OUT OF OR IN CONNECTION WITH THE SOFTWARE OR THE USE OR OTHER DEALINGS IN THE
 * SOFTWARE.
 */

package org.dbsp.sqlCompiler.compiler;

import com.fasterxml.jackson.databind.ObjectMapper;
import com.fasterxml.jackson.databind.node.ArrayNode;
import com.fasterxml.jackson.databind.node.ObjectNode;
import org.apache.calcite.runtime.CalciteContextException;
import org.apache.calcite.schema.Schema;
import org.apache.calcite.sql.SqlFunction;
import org.apache.calcite.sql.SqlKind;
import org.apache.calcite.sql.SqlNode;
import org.apache.calcite.sql.SqlNodeList;
import org.apache.calcite.sql.SqlOperatorTable;
import org.apache.calcite.sql.parser.SqlParseException;
import org.apache.calcite.sql.util.SqlOperatorTables;
import org.dbsp.sqlCompiler.circuit.DBSPCircuit;
import org.dbsp.sqlCompiler.circuit.DBSPPartialCircuit;
import org.dbsp.sqlCompiler.compiler.errors.BaseCompilerException;
import org.dbsp.sqlCompiler.compiler.errors.CompilationError;
import org.dbsp.sqlCompiler.compiler.errors.CompilerMessages;
import org.dbsp.sqlCompiler.compiler.errors.SourceFileContents;
import org.dbsp.sqlCompiler.compiler.errors.SourcePositionRange;
import org.dbsp.sqlCompiler.compiler.errors.UnsupportedException;
import org.dbsp.sqlCompiler.compiler.frontend.CalciteObject;
import org.dbsp.sqlCompiler.compiler.frontend.CalciteToDBSPCompiler;
import org.dbsp.sqlCompiler.compiler.frontend.TableContents;
import org.dbsp.sqlCompiler.compiler.frontend.TypeCompiler;
import org.dbsp.sqlCompiler.compiler.frontend.calciteCompiler.CalciteCompiler;
import org.dbsp.sqlCompiler.compiler.frontend.calciteCompiler.CustomFunctions;
import org.dbsp.sqlCompiler.compiler.frontend.statements.FrontEndStatement;
import org.dbsp.sqlCompiler.compiler.frontend.statements.IHasSchema;
import org.dbsp.sqlCompiler.compiler.visitors.outer.CircuitOptimizer;
import org.dbsp.sqlCompiler.ir.expression.DBSPVariablePath;
import org.dbsp.sqlCompiler.ir.type.DBSPTypeCode;
import org.dbsp.sqlCompiler.ir.type.DBSPTypeStruct;
import org.dbsp.sqlCompiler.ir.type.DBSPTypeUser;
import org.dbsp.util.IWritesLogs;
import org.dbsp.util.Logger;

import javax.annotation.Nullable;
import java.io.IOException;
import java.io.InputStream;
import java.io.PrintStream;
import java.util.ArrayList;
import java.util.List;

/**
 * This class compiles SQL statements into DBSP circuits.
 * The protocol is:
 * - create compiler
 * - repeat as much as necessary:
 *   - compile a sequence of SQL statements
 *     (CREATE TABLE, CREATE VIEW)
 *   - get the resulting circuit, starting a new one
 * This protocol allows one compiler to generate multiple independent circuits.
 * The compiler can also compile INSERT statements by simulating their
 * execution and keeping track of the contents of each table.
 * The contents after insertions can be obtained using getTableContents().
 */
public class DBSPCompiler implements IWritesLogs, ICompilerComponent, IErrorReporter {
    /** Name of the Rust file that will contain the user-defined functions.
     * The definitions supplied by the user will be copied here. */
    public static final String UDF_FILE_NAME = "udf.rs";

<<<<<<< HEAD
    GlobalTypes globalTypes = new GlobalTypes();

    /**
     * Where does the compiled program come from?
     */
=======
    /** Where does the compiled program come from? */
>>>>>>> fd62a164
    public enum InputSource {
        /** No data source set yet. */
        None,
        /** Data received from stdin. */
        Stdin,
        /** Data read from a file.  We read the entire file upfront, and then we compile. */
        File,
        /** Data received through API calls (compileStatement/s). */
        API,
    }

    /**
     * Variable that refers to the weight of the row in the z-set.
     */
    public final DBSPVariablePath weightVar;

    public final CalciteCompiler frontend;
    final CalciteToDBSPCompiler midend;
    public final CompilerOptions options;
    public final CompilerMessages messages;
    public final SourceFileContents sources;
    public InputSource inputSources = InputSource.None;
    public final ProgramMetadata metadata;

    public final TypeCompiler typeCompiler;
    public boolean hasWarnings;

    /** Circuit produced by the compiler. */
    public @Nullable DBSPCircuit circuit;

    public DBSPCompiler(CompilerOptions options) {
        this.options = options;
        // Setting these first allows errors to be reported
        this.messages = new CompilerMessages(this);
        this.metadata = new ProgramMetadata();
        this.frontend = new CalciteCompiler(options, this);
        this.midend = new CalciteToDBSPCompiler(true, options,
                this, this.metadata);
        this.sources = new SourceFileContents();
        this.circuit = null;
        this.typeCompiler = new TypeCompiler(this);
        this.weightVar = new DBSPTypeUser(CalciteObject.EMPTY, DBSPTypeCode.USER, "Weight", false).var("w");
    }

    public boolean hasWarnings() {
        return this.hasWarnings;
    }

    public CustomFunctions getCustomFunctions() {
        return this.frontend.getCustomFunctions();
    }

    @Override
    public DBSPCompiler getCompiler() {
        return this;
    }

    public TypeCompiler getTypeCompiler() {
        return this.typeCompiler;
    }

    public String getSaneStructName(String name) {
        return this.globalTypes.generateSaneName(name);
    }

    public void registerStruct(DBSPTypeStruct type) {
        this.globalTypes.register(type);
    }

    public DBSPTypeStruct getStructByName(String name) {
        return this.globalTypes.getStructByName(name);
    }

    public boolean isStructConstructor(String name) {
        return this.globalTypes.containsStruct(name);
    }

    /**
     * Report an error or warning during compilation.
     * @param range      Position in source where error is located.
     * @param warning    True if this is a warning.
     * @param errorType  A short string that categorizes the error type.
     * @param message    Error message.
     */
    public void reportProblem(SourcePositionRange range, boolean warning,
                              String errorType, String message) {
        if (warning)
            this.hasWarnings = true;
        this.messages.reportProblem(range, warning, errorType, message);
        if (!warning && this.options.languageOptions.throwOnError) {
            System.err.println(this.messages);
            throw new CompilationError("Error during compilation");
        }
    }

    /**
     * @param generate
     * If 'false' the next "create view" statements will not generate
     * an output for the circuit
     */
    public void generateOutputForNextView(boolean generate) {
        this.frontend.generateOutputForNextView(generate);
        this.midend.generateOutputForNextView(generate);
    }

   void setSource(InputSource source) {
        if (this.inputSources != InputSource.None &&
                this.inputSources != source)
            throw new UnsupportedException("Input data already received from " + this.inputSources,
                    CalciteObject.EMPTY);
        this.inputSources = source;
    }

    /** Add a new source which can provide schema information about input tables */
    public void addSchemaSource(String name, Schema schema) {
        this.frontend.addSchemaSource(name, schema);
    }

    private void compileInternal(String statements, boolean many, @Nullable String comment) {
        if (this.inputSources != InputSource.File) {
            // If we read from file we already have read the entire data.
            // Otherwise, we append the statements to the sources.
            this.sources.append(statements);
        }

        try {
            // Parse using Calcite
            SqlNodeList parsed;
            if (many) {
                if (statements.isEmpty())
                    return;
                parsed = this.frontend.parseStatements(statements);
            } else {
                SqlNode node = this.frontend.parse(statements);
                List<SqlNode> stmtList = new ArrayList<>();
                stmtList.add(node);
                parsed = new SqlNodeList(stmtList, node.getParserPosition());
            }
            if (this.hasErrors())
                return;

            // Compile first the statements that define functions.
            List<SqlFunction> functions = new ArrayList<>();
            for (SqlNode node: parsed) {
                Logger.INSTANCE.belowLevel(this, 2)
                        .append("Parsing result: ")
                        .append(node.toString())
                        .newline();
                if (node.getKind() == SqlKind.CREATE_FUNCTION) {
                    SqlFunction function = this.frontend.compileFunction(node);
                    functions.add(function);
                }
            }

            if (!functions.isEmpty()) {
                // Reload the operator table to include all the newly defined functions
                SqlOperatorTable newTable = SqlOperatorTables.of(functions);
                this.frontend.addOperatorTable(newTable);
                if (this.options.ioOptions.udfs.isEmpty()) {
                    this.getCompiler().reportWarning(
                            SourcePositionRange.INVALID,
                            "No UDFs",
                            "Program contains `CREATE FUNCTION` statements but the compiler" +
                                    " was invoked without the `-udf` flag");
                }
            }

            // Compile all statements which do not define functions
            for (SqlNode node : parsed) {
                if (node.getKind().equals(SqlKind.CREATE_FUNCTION))
                    continue;
                FrontEndStatement fe = this.frontend.compile(node.toString(), node, comment);
                if (fe == null)
                    // error during compilation
                    continue;
                this.midend.compile(fe);
            }
        } catch (SqlParseException e) {
            if (e.getCause() instanceof BaseCompilerException) {
                // Exceptions we throw in parser validation code are caught
                // by the Calcite parser and wrapped in SqlParseException.
                // Unwrap them to retrieve source position...
                this.messages.reportError((BaseCompilerException) e.getCause());
            } else {
                this.messages.reportError(e);
            }
            if (this.options.languageOptions.throwOnError) {
                System.err.println(this.messages);
                throw new RuntimeException(e);
            }
        } catch (CalciteContextException e) {
            this.messages.reportError(e);
            if (this.options.languageOptions.throwOnError) {
                System.err.println(this.messages);
                throw new RuntimeException(e);
            }
        } catch (BaseCompilerException e) {
            this.messages.reportError(e);
            if (this.options.languageOptions.throwOnError) {
                System.err.println(this.messages);
                throw e;
            }
        } catch (Throwable e) {
            this.messages.reportError(e);
            if (this.options.languageOptions.throwOnError) {
                System.err.println(this.messages);
                throw e;
            }
        }
    }

    public ObjectNode getIOMetadataAsJson() {
        ObjectMapper mapper = new ObjectMapper();
        ArrayNode inputs = mapper.createArrayNode();
        for (IHasSchema input: this.metadata.inputTables.values())
            inputs.add(input.asJson());
        ArrayNode outputs = mapper.createArrayNode();
        for (IHasSchema output: this.metadata.outputViews.values())
            outputs.add(output.asJson());
        ObjectNode ios = mapper.createObjectNode();
        ios.set("inputs", inputs);
        ios.set("outputs", outputs);
        return ios;
    }

    public void compileStatement(String statement, @Nullable String comment) {
        this.setSource(InputSource.API);
        this.compileInternal(statement, false, comment);
    }

    public void compileStatements(String program) {
        this.setSource(InputSource.API);
        this.compileInternal(program, true, null);
    }

    public void optimize() {
        if (this.circuit == null) {
            this.circuit = this.getFinalCircuit("tmp");
        }
        CircuitOptimizer optimizer = new CircuitOptimizer(this);
        this.circuit = optimizer.optimize(circuit);
    }

    public void compileStatement(String statement) {
        Logger.INSTANCE.belowLevel(this, 3)
                .append("Compiling ")
                .append(statement);
        this.compileStatement(statement, null);
    }

    public void setEntireInput(@Nullable String filename, InputStream contents) throws IOException {
        if (filename != null)
            this.setSource(InputSource.File);
        else
            this.setSource(InputSource.Stdin);
        this.sources.setEntireInput(filename, contents);
    }

    public void compileInput() {
        if (this.inputSources == InputSource.None)
            throw new UnsupportedException("compileInput has been called without calling setEntireInput",
                    CalciteObject.EMPTY);
        this.compileInternal(this.sources.getWholeProgram(), true, null);
    }

    public boolean hasErrors() {
        return this.messages.exitCode != 0;
    }

    /**
     * Get the circuit generated by compiling the statements to far.
     * Start a new circuit.
     * @param name  Name to use for the produced circuit.
     */
    public DBSPCircuit getFinalCircuit(String name) {
        if (this.circuit == null) {
            DBSPPartialCircuit circuit = this.midend.getFinalCircuit();
            this.circuit = circuit.seal(name);
        }
        DBSPCircuit result = this.circuit.rename(name);
        this.circuit = null;
        return result;
    }

    /** Get the contents of the tables as a result of all the INSERT statements compiled. */
    public TableContents getTableContents() {
        return this.midend.getTableContents();
    }

    /** Empty the contents of all tables that were populated by INSERT or DELETE statements */
    public void clearTables() {
        this.midend.clearTables();
    }

    public void showErrors(PrintStream stream) {
        this.messages.show(stream);
    }

    /**
     * Throw if any error has been encountered.
     * Displays the errors on stderr as well.
     */
    public void throwIfErrorsOccurred() {
        if (this.hasErrors()) {
            this.showErrors(System.err);
            throw new CompilationError("Error during compilation");
        }
    }
}<|MERGE_RESOLUTION|>--- conflicted
+++ resolved
@@ -84,15 +84,9 @@
      * The definitions supplied by the user will be copied here. */
     public static final String UDF_FILE_NAME = "udf.rs";
 
-<<<<<<< HEAD
     GlobalTypes globalTypes = new GlobalTypes();
 
-    /**
-     * Where does the compiled program come from?
-     */
-=======
     /** Where does the compiled program come from? */
->>>>>>> fd62a164
     public enum InputSource {
         /** No data source set yet. */
         None,
