--- conflicted
+++ resolved
@@ -23,7 +23,6 @@
     }
 
     @Test
-<<<<<<< HEAD
     public void issue2243() {
         String sql = """
                 CREATE TABLE CUSTOMER (cc_num bigint not null, ts timestamp not null lateness interval 0 day);
@@ -65,7 +64,9 @@
             }
         };
         visitor.apply(ccs.circuit);
-=======
+    }
+
+    @Test
     public void issue2242() {
         String sql = """
                 create table TRANSACTION (
@@ -83,7 +84,6 @@
                 GROUP BY cc_num, window_start;
                 """;
         this.statementsFailingInCompilation(sql, "Tumbling window intervals must be 'short'");
->>>>>>> 2e7f429a
     }
 
     @Test
