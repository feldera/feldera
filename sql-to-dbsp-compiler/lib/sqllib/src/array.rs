--- conflicted
+++ resolved
@@ -101,14 +101,14 @@
 
 some_generic_function2!(array_position, T, Vec<T>, T, Eq, i64);
 
-<<<<<<< HEAD
 pub fn array_reverse_<T>(vector: Vec<T>) -> Vec<T> {
     vector.into_iter().rev().collect()
 }
 
 pub fn array_reverseN<T>(vector: Option<Vec<T>>) -> Option<Vec<T>> {
     Some(array_reverse_(vector?))
-=======
+}
+
 pub fn sort_array<T>(mut vector: Vec<T>, ascending: bool) -> Vec<T>
 where
     T: Ord,
@@ -127,5 +127,4 @@
     T: Ord,
 {
     Some(sort_array(vector?, ascending))
->>>>>>> 20e16286
 }