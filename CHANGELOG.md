--- conflicted
+++ resolved
@@ -7,16 +7,12 @@
 
 ## [Unreleased]
 
-<<<<<<< HEAD
 - [avro] Allow serializing non-nullable SQL columns into nullable Avro columns
   ([#1892](https://github.com/feldera/feldera/pull/1892))
-- [SQL] Support for `ARRAY_AGG` aggregation function.
-=======
 - [SQL] Support for specifying connector properties in SQL
   ([#1896](https://github.com/feldera/feldera/pull/1896))
 - [SQL] Support for ARRAY_AGG aggregation function.
   ([#1862](https://github.com/feldera/feldera/pull/1862))
->>>>>>> 2cb11199
 - [SQL] Support for hopping windows using table functions
   ([#1855](https://github.com/feldera/feldera/pull/1855))
 - API: Support skipping the serialization of schema ID in Avro format.
