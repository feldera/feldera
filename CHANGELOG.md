# Changelog

All notable changes to this project will be documented in this file.

The format is based on [Keep a Changelog](https://keepachangelog.com/en/1.0.0/),
and this project adheres to [Semantic Versioning](https://semver.org/spec/v2.0.0.html).

## [Unreleased]

### Added

- SQL: support for SORT_ARRAY function
  ([#1490](https://github.com/feldera/feldera/pull/1490))
- SQL: support for ARRAY_REVERSE function
  ([#1491](https://github.com/feldera/feldera/pull/1491))
- SQL: support for ARRAY_MAX, ARRAY_MIN functions
  ([#1492](https://github.com/feldera/feldera/pull/1492))
- SQL: support for ARRAY_COMPACT function
  ([#1493](https://github.com/feldera/feldera/pull/1493))
- SQL: support for ARRAY_PREPEND function
  ([#1496](https://github.com/feldera/feldera/pull/1496))
<<<<<<< HEAD
- adapters: add an input connector for Amazon S3
  ([#1485](https://github.com/feldera/feldera/pull/1485))
- pipeline-manager: add option to pick a compilation profile
  ([#1513](https://github.com/feldera/feldera/pull/1513))

=======
- adapters: add an input connector for Amazon S3 (#1485)
- SQL: support for ARRAY_CONTAINS function
  ([#1499](https://github.com/feldera/feldera/pull/1499))
- SQL: support for ARRAY_REPEAT function
  ([#1497](https://github.com/feldera/feldera/pull/1497))
- SQL: support for ROUND(DOUBLE, digit), TRUNCATE(DOUBLE, digit)
  ([#1512](https://github.com/feldera/feldera/pull/1512))
- SQL: support for ARRAY_REMOVE function
  ([#1498](https://github.com/feldera/feldera/pull/1498))
  
>>>>>>> 1244a138
## [0.11.0] - 2024-03-05

### Added

- SQL: support for ARRAY_SIZE, ARRAY_LENGTH functions
  ([#1489](https://github.com/feldera/feldera/pull/1489))
- SQL: support for ARRAY_POSITION function
  ([#1480](https://github.com/feldera/feldera/pull/1480))

## [0.10.0] - 2024-02-22

### Fixed

- WebConsole: Fix metrics values depend on polling period
- WebConsole: Improve WebConsole throughput and memory graphs
  ([#491](https://github.com/feldera/feldera/pull/491))

### Added

- JDBC sink support via Debezium JDBC sink connector
  ([#1384](https://github.com/feldera/feldera/pull/1384))
- SQL: Allow tables definitions to be retrieved from JDBC data sources
  ([#1416](https://github.com/feldera/feldera/pull/1416))
- SQL: Support for EXP function
  ([#1406](https://github.com/feldera/feldera/pull/1406))
- SQL: Support for ARRAY_APPEND function
  ([#1419](https://github.com/feldera/feldera/pull/1419))
- SQL: support for TUMBLE streaming windows
  ([#1404](https://github.com/feldera/feldera/pull/1404))
- API: endpoint to get a list of demo URLs
  ([#1385](https://github.com/feldera/feldera/pull/1385))
- WebConsole: Add functionality that would enable setting up demos in the sandbox
  ([#1321](https://github.com/feldera/feldera/pull/1321))
- WebConsole: Add Swagger link to navbar, make navbar more compact

### Changed

- SQL: Illegal date literals and parsing illegal dates cause runtime
  errors instead of producing `NULL` ([#1398](https://github.com/feldera/feldera/pull/1398))
- WebConsole: Various design adjustments
- WebConsole: Show the entire generated API key
- WebConsole: Improve login UX with AWS Cognito (redirect to desired page after successful login)
  ([#1364](https://github.com/feldera/feldera/pull/1364))

## [0.9.0] - 2024-02-06

### Added

- Compiler option for handling unquoted identifiers
  ([#1360](https://github.com/feldera/feldera/pull/1360))
- SQL: Support for `is_inf`, `is_nan` and `log` methods for
  double ([#1344](https://github.com/feldera/feldera/pull/1344))

### Changed

- API now handles SQL table and column names in a case-insensitive manner, consistent
  with the semantics of SQL (with the exception of case-sensitive relations
  declared using quotes).
  ([#1369](https://github.com/feldera/feldera/pull/1369))
- API: name and description are optional for connector PATCH endpoint.
  OpenAPI documentation for program, connector and service is more consistent.
  ([#1315](https://github.com/feldera/feldera/pull/1315))
- SQL: check decimal precision while casting between decimal
  types ([#1300](https://github.com/feldera/feldera/pull/1300))
- pipeline-manager: automatically queue programs for compilation (#1325)

### Removed

- Remove the Python dbsp and feldera-api-client modules.
  In lieu of Python modules, direct requests to the REST API are now used.
  ([#1338](https://github.com/feldera/feldera/pull/1338))

## [0.8.0] - 2024-01-23

### Added

- API: Generalized upsert operation that allows partial modifications to table
  records ([#1296](https://github.com/feldera/feldera/pull/1296))
- SQL: Functions on binary string (octet_length, position, overlay,
  substring) ([#1264](https://github.com/feldera/feldera/pull/1264))
- pipeline-manager: add PUT endpoints for Programs, Pipelines, and Connectors (#1248)
- Documentation: Adding a markdown page for videos (#1126)
- SQL: Add hyperbolic functions ([#1280](https://github.com/feldera/feldera/pull/1280))

### Fixed

- pipeline-manager: fix a resource usage problem with http streaming under high load
  ([#1257](https://github.com/feldera/feldera/pull/1257))
- SQL: Changed the semantics of integer arithmetic to match SQL
  standard ([#1247](https://github.com/feldera/feldera/pull/1247))
- WebConsole: Connector name change doesn't reflect in the pipeline builder (#1238)
- WebConsole: UI sends HTTP request in an infinite loop (#1085)
- pipeline-manager: allow docs website to CORS allowed origins (#1285)

### Changed

- Python demo and test scripts are standalone as they no longer depend on dbsp python library
  ([#1230](https://github.com/feldera/feldera/pull/1230))
- pipeline-manager: update service endpoints to use names instead of IDs in URLs,
  and add PUT endpoint ([#1263](https://github.com/feldera/feldera/pull/1263))
- SQL: Changed the semantics of integer arithmetic to match SQL
  standard ([#1247](https://github.com/feldera/feldera/pull/1247))
- pipeline-manager: use names instead of IDs in API endpoints (#1214)
- WebConsole: use names instead of IDs as an API entity identifier (#1214)
- WebConsole: Bearer token expiration now triggers a background token refresh or redirects to a login page (#1100)
- Minimal rust version required to build feldera increased to 1.75 (was 1.73).

## [0.7.0] - 2024-01-09

### Added

- WebConsole: Add ability to edit connector configuration as JSON
- SQL: Preliminary support for computations with bounded memory on unbounded
  streams ([#1197](https://github.com/feldera/feldera/pull/1197))

### Fixed

- SQL: Changed semantics of division to match SQL standard
  ([#1201](https://github.com/feldera/feldera/pull/1201))
- WebConsole: display AWS Cognito username in user profile dropdown (#1077)

## [0.6.0] - 2023-12-19

### Fixed

- WebConsole: Vendor logos now change color when in dark mode

### Changed

- WebConsole: group.id Kafka connector configuration field is now optional
- pipeline-manager: reference programs and connectors by name when creating pipelines (#1143)
- pipeline-manager: update-program should allow any field to be updated (#1191)

### Added

- SQL: support for trigonometric functions `sin` and `cos` ([#1118](https://github.com/feldera/feldera/pull/1118))
- SQL: support for mathematical constant `PI` ([#1123](https://github.com/feldera/feldera/pull/1123))
- WebConsole: 'Inspect connector' button in the connector list in Pipeline Builder that opens a non-editable popup
- SQL: Support for user-defined functions, declared in SQL and implemented in
  Rust ([#1129](https://github.com/feldera/feldera/pull/1129))
- SQL: support for other trigonometric functions supported by
  Calcite ([#1127](https://github.com/feldera/feldera/pull/1127))
- WebConsole: Add Settings page, add a view to manage API keys (#1136)

## [0.5.0] - 2023-12-05

### Fixed

- WebConsole: Add "Queued" status for pipelines whose programs are enqueued to be compiled (#1032)
- WebConsole: Random input generator doesn't work for a decimal column (#1006)
- pipeline-manager: do not allow pipelines to be started mid-compilation (#1081)

### Added

- WebConsole: Support big numeric SQL types in Data Browser, Data Import and Data Generator (#851)
- WebConsole: Display SQL types in Data inspect and insert tables
- SQL: parser support for 'DEFAULT' column values in DDL (#1061)
- pipeline-manager: add Service to database and API
  ([#1074](https://github.com/feldera/feldera/pull/1074))
- SQL: support for trigonometric functions `sin` and `cos` ([#1118](https://github.com/feldera/feldera/pull/1118))
- pipeline-manager: create and manage API keys via the REST API ([#1126](https://github.com/feldera/feldera/pull/1126))
- pipeline-manager: expose authorization and security scheme through
  OpenAPI ([#1126](https://github.com/feldera/feldera/pull/1126))

## [0.4.0] - 2023-11-21

### Fixed

- [SQL] Fix bugs in parsing of KEY and FOREIGN KEY constraints
- Use better defaults for running the pipeline-manager (#994)
  ([#1011](https://github.com/feldera/feldera/pull/1011))
- WebConsole: Fix unable to delete orphaned output connectors,
  SQL views in Pipeline Builder do not get removed when removed from the program
  ([#854](https://github.com/feldera/feldera/issues/854))
- WebConsole: Replace youtube link on Webconsole UI home page
  ([#935](https://github.com/feldera/feldera/issues/935))
- WebConsole: Kafka authentication protocol security.protocol field
  ([#963](https://github.com/feldera/feldera/issues/963))
- WebConsole: Differentiate compiling and pending in web-console editor
  ([#695](https://github.com/feldera/feldera/issues/695))
- WebConsole: Report number of parsing errors per connector
  ([#776](https://github.com/feldera/feldera/issues/776))
- WebConsole: Table browser doesn't always correctly apply updates - no longer reproduces
  ([#635](https://github.com/feldera/feldera/issues/635))
- WebConsole: MUI DataGridPro fails to load data on Next.js > 13.4.8-canary.9 - no longer reproduces
  ([#494](https://github.com/feldera/feldera/issues/494))
- WebConsole: Spacing for SQL icon is off in pipeline view
  ([#932](https://github.com/feldera/feldera/issues/932))
- WebConsole: Pipeline failure state in Pipeline Management isn't cleared immediately - no longer reproduces
  ([#1012](https://github.com/feldera/feldera/issues/1012))
- Refactor list of tables and views in breadcrumbs to an autocomplete combobox
  ([997](https://github.com/feldera/feldera/issues/997))
- REST API: Fold ResourceConfig into RuntimeConfig to allow users to configure resources
  ([#1035](https://github.com/feldera/feldera/pull/1035))

### Added

- [SQL] New aggregation functions: `BIT_AND`, `BIT_OR`, `BIT_XOR`.
  Concatenation for `BINARY values`.  `TO_HEX` function.
  ([#996](https://github.com/feldera/feldera/pull/996))
- pipeline-manager now exposes a scrape endpoint for metrics, starting with the compiler service
  ([#1031](https://github.com/feldera/feldera/pull/1031))

## [0.3.2] - 2023-11-10

### Fixed

- Fix a bug in Pipeline Management table where sometimes pipeline action buttons do not send
  requests ([#1008](https://github.com/feldera/feldera/pull/1008))
- Fix pipeline with no program displays COMPILING status in Pipeline Management table

## [0.3.1] - 2023-11-09

### Fixed

- Display package version below pipeline manager banner ([#988](https://github.com/feldera/feldera/pull/988))
- Fix Data Browser regression where data rows become invalid after switching between relations
  ([#993](https://github.com/feldera/feldera/issues/993))
  ([#999](https://github.com/feldera/feldera/issues/999))

## [0.3.0] - 2023-11-07

### Removed

- Removed support for `FLOAT` SQL data type, since it is ambiguous.
  `REAL` is recommended instead.
  ([#980](https://github.com/feldera/feldera/pull/980))

### Added

- Support various forms of TopK computations in SQL
  ([#968](https://github.com/feldera/feldera/pull/968))
- Support for ORDER BY with LIMIT
  ([#954](https://github.com/feldera/feldera/pull/954))
- Allow configuring resource requirements per pipeline
  ([940](https://github.com/feldera/feldera/pull/940))
- Restructure and expansion of cloud documentation
  ([#957](https://github.com/feldera/feldera/pull/957))
- Secrets can be referenced using a string pattern
  in the Kafka connector input and output configuration
  ([#949](https://github.com/feldera/feldera/pull/949),
  [#970](https://github.com/feldera/feldera/pull/970))
- Number of records in the pipeline table in the web
  console is no longer rounded
  ([#967](https://github.com/feldera/feldera/pull/967))
- Ability to pause/resume row updates in Data Inspection tables
  ([#603](https://github.com/feldera/feldera/issues/603))

### Fixed

- Reduce Docker logging noise from Kafka connect and Redpanda.
- Regression in pipeline shutdown logic
  ([#961](https://github.com/feldera/feldera/pull/961))

## [0.2.0] - 2023-10-24

### Fixed

- Avoid shutting down pipelines when they encounter
  errors during lifecycle state changes.
  ([#869](https://github.com/feldera/feldera/pull/869))
- The compiler flag `-js` generates primary key information
  ([#772](https://github.com/feldera/feldera/issues/772))
- Fixes a regression caused by using the --auth-provider
  argument for the pipeline-manager in docker-compose, which
  was backward incompatible
  ([#900](https://github.com/feldera/feldera/pull/900))

### Added

- Preliminary support for BINARY and VARBINARY SQL
  data types
  ([#917](https://github.com/feldera/feldera/pull/917))
- Experimental Snowflake sink
  ([#774](https://github.com/feldera/feldera/issues/774))
- WebConsole: Snowflake output connector dialog and node
  ([#859](https://github.com/feldera/feldera/issues/859))
- Source and sink connector documentation
  ([#882](https://github.com/feldera/feldera/pull/882))
- Enforce distinct outputs. This is equivalent to applying
  `SELECT DISTINCT` to each output view.
  ([#871](https://github.com/feldera/feldera/issues/871))
- Ignore outermost `ORDER BY` clauses, which don't make
  sense for incremental queries.
  ([#883](https://github.com/feldera/feldera/pull/8830))

## [0.1.7] - 2023-10-10

### Added

- Add the ability to authorize access to Pipeline Manager via Web Console
  through AWS Cognito and Google Identity Platform as authentication providers
  ([#787](https://github.com/feldera/feldera/issues/787))
- Added a `--lenient` SQL compiler flag to allow views with multiple
  columns with the same name.
- Added a demo based on the "Feldera: The Basics" tutorial. People who don't
  want to manually complete all steps in the tutorial can instead play with the
  pre-built pipeline.
  ([#822](https://github.com/feldera/feldera/pull/822))
- Support input tables with primary keys
  ([#826](https://github.com/feldera/feldera/issues/826))
- Add health check endpoints to pipeline-manager components
  ([#855](https://github.com/feldera/feldera/pull/855))
- Added documentation for deploying Feldera Cloud on AWS EKS.
  ([#850](https://github.com/feldera/feldera/pull/850))
- DB migration until now was performed during DB connection setup. Now, users
  running the standalone services must invoke the new migrations binary to
  explicitly perform database upgrades. The pipeline-manager binary retains the
  old behavior for convenience.
  ([#856](https://github.com/feldera/feldera/pull/856))
- WebConsole: data tables' column configuration is preserved between page refreshes
  ([#696](https://github.com/feldera/feldera/issues/696))

### Fixed

- Busy-wait loop in Kafka producer.
  ([#842](https://github.com/feldera/feldera/issues/842))

## [0.1.6] - 2023-09-28

### Fixed

- Fixes URL endpoints to access program editor ([#809](https://github.com/feldera/feldera/pull/809))

## [0.1.5] - 2023-09-27

### Added

- Add Debezium MySQL input connector
  ([#813](https://github.com/feldera/feldera/issues/813))
- WebConsole: Add confirmation dialog for delete actions
  ([#766](https://github.com/feldera/feldera/issues/766))

### Added

- WebConsole: Add AWS Cognito authentication to authorize requests to Pipeline Manager
  ([#787](https://github.com/feldera/feldera/issues/787))

### Fixed

- Fixes a regression in the CSV parser where it rejected the last row as an invalid row if `\r\n` was used for
  line-endings
  ([#801](https://github.com/feldera/feldera/pull/801))
- Clarify some label names for output connectors
  ([#802](https://github.com/feldera/feldera/issues/802))

### Enhanced

- Made connector type icons look nicer in Pipeline Builder
- Forbid empty group.id in Kafka form
  ([#840](https://github.com/feldera/feldera/issues/840))
- Enable multiline text input for .pem SSL certificates
  ([#841](https://github.com/feldera/feldera/issues/841))
- Prefer last lines of output when reporting an error
  ([#784](https://github.com/feldera/feldera/issues/784))

## [0.1.4] - 2023-09-26

Milestone [v0.1.4](https://github.com/feldera/feldera/milestone/1)

### Added

- WebConsole: Add Kafka Authentication options for connectors
  ([#614](https://github.com/feldera/feldera/issues/614))
- WebConsole: Add breadcrumbs for all pages
  ([#622](https://github.com/feldera/feldera/issues/622))
- WebConsole: Add ability to edit connectors from Pipeline Builder
  ([#664](https://github.com/feldera/feldera/issues/664))

## [0.1.3] - 2023-09-11

### Fixed

- SecOps demo: Fixes a regression in the SecOps demo related to auto-commit behavior
  ([#667](https://github.com/feldera/feldera/pull/667)).

### Added

- WebConsole: The pipeline view now also shows a graph of memory utilization over time
  ([#610](https://github.com/feldera/feldera/pull/610))
- WebConsole: Added a way to delete rows when browsing the tables in a pipeline
  ([#612](https://github.com/feldera/feldera/issues/612)).
- WebConsole: Improved error reporting: added the ability to open new github issues
  in the Health dashboard on the Home screen
  ([#531](https://github.com/feldera/feldera/issues/531)).

## [0.1.2] - 2023-09-07

### Fixed

- Manager: Reduce compile time for pipeline by removing unnecessary dependencies
  ([#593](https://github.com/feldera/feldera/issues/593)).
- WebConsole: Fixes the configuration dialog for kafka inputs where the topic.
  name would not be preserved on errors ([#594](https://github.com/feldera/feldera/issues/594)).
- WebConsole: Fixes the links to documentation
  ([#596](https://github.com/feldera/feldera/issues/596)).
- Docker: Logs now print localhost:8080 instead 0.0.0.0:8080
  ([#597](https://github.com/feldera/feldera/issues/597)).
- Docker: Fixes documentation link that appears in logs feldera.com/docs
  ([#598](https://github.com/feldera/feldera/issues/598)).
- SQL Compiler: Better error reporting for tables with duplicate column names
  ([#624](https://github.com/feldera/feldera/issues/624)).
- SQL Compiler: Fixed a bug where 'c' and 'g' are not allowed column names
  ([#633](https://github.com/feldera/feldera/issues/633)).
- SQL Compiler: Fixed a bug where it was not possible to add lower-case column
  names in tables ([#636](https://github.com/feldera/feldera/issues/636)).

### Added

- REST API: A Pipeline can now receive deletes for rows in the paused state
  ([#612](https://github.com/feldera/feldera/issues/612)).

### Removed

- WebConsole: Removed the Auto Offset Reset option from the Kafka output
  connector configuration dialog (it only applies to Kafka inputs)
  ([#602](https://github.com/feldera/feldera/issues/602)).

## [0.1.1] - 2023-08-25

- Docker: Reduce logging when running demo via docker-compose
  ([#575](https://github.com/feldera/feldera/issues/575)).
- Docker: compose script now exposes the pipeline-manager on port 8080.

## [0.1.0] - 2023-08-25

- Initial release of Feldera CAP.<|MERGE_RESOLUTION|>--- conflicted
+++ resolved
@@ -19,13 +19,10 @@
   ([#1493](https://github.com/feldera/feldera/pull/1493))
 - SQL: support for ARRAY_PREPEND function
   ([#1496](https://github.com/feldera/feldera/pull/1496))
-<<<<<<< HEAD
 - adapters: add an input connector for Amazon S3
   ([#1485](https://github.com/feldera/feldera/pull/1485))
 - pipeline-manager: add option to pick a compilation profile
   ([#1513](https://github.com/feldera/feldera/pull/1513))
-
-=======
 - adapters: add an input connector for Amazon S3 (#1485)
 - SQL: support for ARRAY_CONTAINS function
   ([#1499](https://github.com/feldera/feldera/pull/1499))
@@ -36,7 +33,6 @@
 - SQL: support for ARRAY_REMOVE function
   ([#1498](https://github.com/feldera/feldera/pull/1498))
   
->>>>>>> 1244a138
 ## [0.11.0] - 2024-03-05
 
 ### Added
