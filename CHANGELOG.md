--- conflicted
+++ resolved
@@ -9,14 +9,11 @@
 
 ### Added
 
-<<<<<<< HEAD
 - [SQL] Support for user-defined functions implemented in SQL
   ([#1714](https://github.com/feldera/feldera/pull/1714))
-=======
 - [Kafka] Allow specifying Kafka headers as part of output Kafka connector
   config
   ([#1718](https://github.com/feldera/feldera/pull/1718))
->>>>>>> b90668fd
 - [SQL] Support for `LEAD`/`LAG` window aggregates
   ([#1706](https://github.com/feldera/feldera/pull/1706))
 - [SQL] Support for `WATERMARK` table column annotations
