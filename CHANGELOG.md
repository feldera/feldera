--- conflicted
+++ resolved
@@ -22,13 +22,10 @@
 - [Python] Added support for HTTP GET connector via Python SDK
 - [Python] Add support for Avro format
   ([#1836](https://github.com/feldera/feldera/pull/1836))
-<<<<<<< HEAD
 - [Python] allow specifying pipeline resource configuration and compilation profile via SQLContext
   ([#1835](https://github.com/feldera/feldera/pull/1835))
-=======
 - [Python] Add function to wait for the pipeline to become idle
   ([#1841](https://github.com/feldera/feldera/pull/1841))
->>>>>>> 42bcc233
 
 ### Fixed
 
