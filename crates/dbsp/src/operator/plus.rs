--- conflicted
+++ resolved
@@ -7,16 +7,7 @@
         Circuit, OwnershipPreference, Scope, Stream,
     },
 };
-<<<<<<< HEAD
 use std::{borrow::Cow, marker::PhantomData, ops::Neg};
-=======
-use std::{
-    borrow::Cow,
-    default::Default,
-    marker::PhantomData,
-    ops::{Add, Neg},
-};
->>>>>>> a7a44fdd
 
 impl<C, D> Stream<C, D>
 where
